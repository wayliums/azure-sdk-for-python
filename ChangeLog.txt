--- conflicted
+++ resolved
@@ -1,12 +1,9 @@
 XXXX-XX-XX Version 0.8.0pr2 (not yet released)
  * Fixes for bugs:
    #131 Missing role instance endpoint in get_deployment_by_X
-<<<<<<< HEAD
    #128 Update __init__.py for missing host_name attribute on RoleInstance
-=======
    #140 Table Service deletes empty strings 
    #40  Edm.Binary and null support in table storage entities
->>>>>>> 492c6463
 
 2014-02-10 Version 0.8.0pr1
  * Migrate to using httplib on Windows. This is now the default, unless a 
